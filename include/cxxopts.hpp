--- conflicted
+++ resolved
@@ -442,15 +442,11 @@
     namespace
     {
       std::basic_regex<char> integer_pattern
-<<<<<<< HEAD
         ("(-)?(0x)?([1-9a-zA-Z][0-9a-zA-Z]*)|((0x)?0)");
-=======
-        ("(-)?(0x)?([1-9a-zA-Z][0-9a-zA-Z]*)|(0)");
       std::basic_regex<char> truthy_pattern
         ("t|true|T|True");
       std::basic_regex<char> falsy_pattern
         ("(f|false|F|False)?");
->>>>>>> 70b92306
     }
 
     namespace detail
@@ -1970,12 +1966,4 @@
 
 }
 
-<<<<<<< HEAD
-#if defined(__GNUC__)
-#pragma GCC diagnostic pop
-#endif
-
-#endif //CXX_OPTS_HPP
-=======
-#endif //CXXOPTS_HPP_INCLUDED
->>>>>>> 70b92306
+#endif //CXXOPTS_HPP_INCLUDED