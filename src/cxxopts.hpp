/*

Copyright (c) 2014 Jarryd Beck

Permission is hereby granted, free of charge, to any person obtaining a copy
of this software and associated documentation files (the "Software"), to deal
in the Software without restriction, including without limitation the rights
to use, copy, modify, merge, publish, distribute, sublicense, and/or sell
copies of the Software, and to permit persons to whom the Software is
furnished to do so, subject to the following conditions:

The above copyright notice and this permission notice shall be included in
all copies or substantial portions of the Software.

THE SOFTWARE IS PROVIDED "AS IS", WITHOUT WARRANTY OF ANY KIND, EXPRESS OR
IMPLIED, INCLUDING BUT NOT LIMITED TO THE WARRANTIES OF MERCHANTABILITY,
FITNESS FOR A PARTICULAR PURPOSE AND NONINFRINGEMENT. IN NO EVENT SHALL THE
AUTHORS OR COPYRIGHT HOLDERS BE LIABLE FOR ANY CLAIM, DAMAGES OR OTHER
LIABILITY, WHETHER IN AN ACTION OF CONTRACT, TORT OR OTHERWISE, ARISING FROM,
OUT OF OR IN CONNECTION WITH THE SOFTWARE OR THE USE OR OTHER DEALINGS IN
THE SOFTWARE.

*/

#ifndef CXX_OPTS_HPP
#define CXX_OPTS_HPP

#include <exception>
#include <iostream>
#include <map>
#include <memory>
#include <regex>
#include <sstream>
#include <string>
#include <vector>

#ifdef CXXOPTS_USE_UNICODE
#include <unicode/unistr.h>

namespace cxxopts
{
  typedef icu::UnicodeString String;

  inline
  String
  toLocalString(std::string s)
  {
    return icu::UnicodeString::fromUTF8(s);
  }

  class UnicodeStringIterator : public 
    std::iterator<std::forward_iterator_tag, int32_t>
  {
    public:

    UnicodeStringIterator(const icu::UnicodeString* s, int32_t pos)
    : s(s)
    , i(pos)
    {
    }

    value_type
    operator*() const
    {
      return s->char32At(i);
    }

    bool
    operator==(const UnicodeStringIterator& rhs) const
    {
      return s == rhs.s && i == rhs.i;
    }

    bool
    operator!=(const UnicodeStringIterator& rhs) const
    {
      return !(*this == rhs);
    }

    UnicodeStringIterator&
    operator++()
    {
      ++i;
      return *this;
    }

    UnicodeStringIterator
    operator+(int32_t v)
    {
      return UnicodeStringIterator(s, i + v);
    }

    private:
    const icu::UnicodeString* s;
    int32_t i;
  };

  inline
  String&
  stringAppend(String&s, String a)
  {
    return s.append(std::move(a));
  }

  inline
  String&
  stringAppend(String& s, int n, UChar32 c)
  {
    for (int i = 0; i != n; ++i)
    {
      s.append(c);
    }

    return s;
  }

  template <typename Iterator>
  String&
  stringAppend(String& s, Iterator begin, Iterator end)
  {
    while (begin != end)
    {
      s.append(*begin);
      ++begin;
    }

    return s;
  }

  inline
  size_t
  stringLength(const String& s)
  {
    return s.length();
  }

  inline
  std::string
  toUTF8String(const String& s)
  {
    std::string result;
    s.toUTF8String(result);

    return result;
  }
}

namespace std
{
  cxxopts::UnicodeStringIterator
  begin(const icu::UnicodeString& s)
  {
    return cxxopts::UnicodeStringIterator(&s, 0);
  }

  cxxopts::UnicodeStringIterator
  end(const icu::UnicodeString& s)
  {
    return cxxopts::UnicodeStringIterator(&s, s.length());
  }
}

#else

namespace cxxopts
{
  typedef std::string String;

  template <typename T>
  T
  toLocalString(T&& t)
  {
    return t;
  }

  inline
  size_t
  stringLength(const String& s)
  {
    return s.length();
  }

  inline
  String&
  stringAppend(String&s, String a)
  {
    return s.append(std::move(a));
  }

  inline
  String&
  stringAppend(String& s, int n, char c)
  {
    return s.append(n, c);
  }

  template <typename Iterator>
  String&
  stringAppend(String& s, Iterator begin, Iterator end)
  {
    return s.append(begin, end);
  }

  template <typename T>
  std::string
  toUTF8String(T&& t)
  {
    return std::forward<T>(t);
  }

}

#endif

namespace cxxopts
{
  class Value : public std::enable_shared_from_this<Value>
  {
    public:

    virtual void
    parse(const std::string& text) const = 0;

    virtual void
    parse() const = 0;

    virtual bool
    has_arg() const = 0;

    virtual bool
    has_default() const = 0;

    virtual bool
    has_implicit() const = 0;

    virtual std::string
    get_default_value() const = 0;

    virtual std::string 
    get_implicit_value() const = 0;

    virtual std::shared_ptr<Value>
    default_value(const std::string& value) = 0;

    virtual std::shared_ptr<Value>
    implicit_value(const std::string& value) = 0;
  };

  class OptionException : public std::exception
  {
    public:
    OptionException(const std::string& message)
    : m_message(message)
    {
    }

    virtual const char*
    what() const noexcept
    {
      return m_message.c_str();
    }

    private:
    std::string m_message;
  };

  class OptionSpecException : public OptionException
  {
    public:

    OptionSpecException(const std::string& message)
    : OptionException(message)
    {
    }
  };

  class OptionParseException : public OptionException
  {
    public:
    OptionParseException(const std::string& message)
    : OptionException(message)
    {
    }
  };

  class option_exists_error : public OptionSpecException
  {
    public:
    option_exists_error(const std::string& option)
    : OptionSpecException(u8"Option ‘" + option + u8"’ already exists")
    {
    }
  };

  class invalid_option_format_error : public OptionSpecException
  {
    public:
    invalid_option_format_error(const std::string& format)
    : OptionSpecException(u8"Invalid option format ‘" + format + u8"’")
    {
    }
  };

  class option_not_exists_exception : public OptionParseException
  {
    public:
    option_not_exists_exception(const std::string& option)
    : OptionParseException(u8"Option ‘" + option + u8"’ does not exist")
    {
    }
  };

  class missing_argument_exception : public OptionParseException
  {
    public:
    missing_argument_exception(const std::string& option)
    : OptionParseException(u8"Option ‘" + option + u8"’ is missing an argument")
    {
    }
  };

  class option_requires_argument_exception : public OptionParseException
  {
    public:
    option_requires_argument_exception(const std::string& option)
    : OptionParseException(u8"Option ‘" + option + u8"’ requires an argument")
    {
    }
  };

  class option_not_has_argument_exception : public OptionParseException
  {
    public:
    option_not_has_argument_exception
    (
      const std::string& option,
      const std::string& arg
    )
    : OptionParseException(
        u8"Option ‘" + option + u8"’ does not take an argument, but argument‘"
        + arg + "’ given")
    {
    }
  };

  class option_not_present_exception : public OptionParseException
  {
    public:
    option_not_present_exception(const std::string& option)
    : OptionParseException(u8"Option ‘" + option + u8"’ not present")
    {
    }
  };

  class argument_incorrect_type : public OptionParseException
  {
    public:
    argument_incorrect_type
    (
      const std::string& arg
    )
    : OptionParseException(
      u8"Argument ‘" + arg + u8"’ failed to parse"
    )
    {
    }
  };

  namespace values
  {
    template <typename T>
    void
    parse_value(const std::string& text, T& value)
    {
      std::istringstream is(text);
      if (!(is >> value))
      {
        std::cerr << "cannot parse empty value" << std::endl;
        throw argument_incorrect_type(text);
      }

      if (!is.eof())
      {
        throw argument_incorrect_type(text);
      }
    }

    template <typename T>
    void
    parse_value(const std::string& text, std::vector<T>& value)
    {
      T v;
      parse_value(text, v);
      value.push_back(v);
    }

    inline
    void
    parse_value(const std::string& /*text*/, bool& value)
    {
      //TODO recognise on, off, yes, no, enable, disable
      //so that we can write --long=yes explicitly
      value = true;
    }

    template <typename T>
    struct value_has_arg
    {
      static constexpr bool value = true;
    };

    template <>
    struct value_has_arg<bool>
    {
      static constexpr bool value = false;
    };

    template <typename T>
    class standard_value : public Value
    {
      public:
      standard_value()
      : m_result(std::make_shared<T>())
      , m_store(m_result.get())
      {
      }

      standard_value(T* t)
      : m_store(t)
      {
      }

      void
      parse(const std::string& text) const
      {
        if (m_implicit && text.empty())
        {
          parse_value(m_implicit_value, *m_store);
        }
        else 
        {
          parse_value(text, *m_store);
        }
      }

      void
      parse() const
      {
        parse_value(m_default_value, *m_store);
      }

      bool
      has_arg() const
      {
        return value_has_arg<T>::value;
      }

      bool
      has_default() const
      {
        return m_default;
      }

      bool
      has_implicit() const
      {
        return m_implicit;
      }

      virtual std::shared_ptr<Value>
      default_value(const std::string& value){
        m_default = true; 
        m_default_value = value;
        return shared_from_this();
      }

      virtual std::shared_ptr<Value>
      implicit_value(const std::string& value){
        m_implicit = true; 
        m_implicit_value = value;
        return shared_from_this();
      }

      std::string
      get_default_value() const
      {
        return m_default_value;
      }

      std::string
      get_implicit_value() const
      {
        return m_implicit_value;
      }

      const T&
      get() const
      {
        if (m_store == nullptr)
        {
          return *m_result;
        }
        else
        {
          return *m_store;
        }
      }

      protected:
      std::shared_ptr<T> m_result;
      T* m_store;
      bool m_default = false;
      std::string m_default_value;
      bool m_implicit = false;
      std::string m_implicit_value;
    };
  }

  template <typename T>
  std::shared_ptr<Value>
  value()
  {
    return std::make_shared<values::standard_value<T>>();
  }

  template <typename T>
  std::shared_ptr<Value>
  value(T& t)
  {
    return std::make_shared<values::standard_value<T>>(&t);
  }

  class OptionAdder;

  class OptionDetails
  {
    public:
    OptionDetails
    (
      const String& description,
      std::shared_ptr<const Value> value
    )
    : m_desc(description)
    , m_value(value)
    , m_count(0)
    {
    }

    const String&
    description() const
    {
      return m_desc;
    }

    bool
    has_arg() const
    {
      return m_value->has_arg();
    }

    void
    parse(const std::string& text)
    {
      m_value->parse(text);
      ++m_count;
    }

    void
    parse_default()
    {
      m_value->parse();
      ++m_count;
    }

    int
    count() const
    {
      return m_count;
    }

    const Value& value() const {
        return *m_value;
    }

    template <typename T>
    const T&
    as() const
    {
<<<<<<< HEAD
      return dynamic_cast<const values::standard_value<T>&>(*m_value).get();
=======
#ifdef CXXOPTS_NO_RTTI
      return static_cast<const values::default_value<T>&>(*m_value).get();
#else
      return dynamic_cast<const values::default_value<T>&>(*m_value).get();
#endif
>>>>>>> 1bf66a40
    }

    private:
    String m_desc;
    std::shared_ptr<const Value> m_value;
    int m_count;
  };

  struct HelpOptionDetails
  {
    std::string s;
    std::string l;
    String desc;
    bool has_arg;
    bool has_default;
    std::string default_value;
    bool has_implicit;
    std::string implicit_value;
    std::string arg_help;
  };

  struct HelpGroupDetails
  {
    std::string name;
    std::string description;
    std::vector<HelpOptionDetails> options;
  };

  class Options
  {
    public:

    Options(std::string program, std::string help_string = "")
    : m_program(std::move(program))
    , m_help_string(toLocalString(std::move(help_string)))
    {
    }

    inline
    void
    parse(int& argc, char**& argv);

    inline
    OptionAdder
    add_options(std::string group = "");

    inline
    void
    add_option
    (
      const std::string& group,
      const std::string& s,
      const std::string& l,
      std::string desc,
      std::shared_ptr<const Value> value,
      std::string arg_help
    );

    int
    count(const std::string& o) const
    {
      auto iter = m_options.find(o);
      if (iter == m_options.end())
      {
        return 0;
      }

      return iter->second->count();
    }

    const OptionDetails&
    operator[](const std::string& option) const
    {
      auto iter = m_options.find(option);

      if (iter == m_options.end())
      {
        throw option_not_present_exception(option);
      }

      return *iter->second;
    }

    //parse positional arguments into the given option
    inline
    void
    parse_positional(std::string option);

    inline
    std::string
    help(const std::vector<std::string>& groups = {""}) const;

    private:

    inline
    void
    add_one_option
    (
      const std::string& option,
      std::shared_ptr<OptionDetails> details
    );

    inline
    bool
    consume_positional(std::string a);

    inline
    void
    add_to_option(const std::string& option, const std::string& arg);

    inline
    void
    parse_option
    (
      std::shared_ptr<OptionDetails> value,
      const std::string& name,
      const std::string& arg = ""
    );

    inline
    void
    checked_parse_arg
    (
      int argc,
      char* argv[],
      int& current,
      std::shared_ptr<OptionDetails> value,
      const std::string& name
    );

    inline
    String
    help_one_group(const std::string& group) const;

    std::string m_program;
    String m_help_string;

    std::map<std::string, std::shared_ptr<OptionDetails>> m_options;
    std::string m_positional;

    //mapping from groups to help options
    std::map<std::string, HelpGroupDetails> m_help;
  };

  class OptionAdder
  {
    public:

    OptionAdder(Options& options, std::string group)
    : m_options(options), m_group(std::move(group))
    {
    }

    inline
    OptionAdder&
    operator()
    (
      const std::string& opts,
      const std::string& desc,
      std::shared_ptr<const Value> value
        = ::cxxopts::value<bool>(),
      std::string arg_help = ""
    );

    private:
    Options& m_options;
    std::string m_group;
  };

}

namespace cxxopts
{

  namespace
  {

    constexpr int OPTION_LONGEST = 30;
    constexpr int OPTION_DESC_GAP = 2;

    std::basic_regex<char> option_matcher
      ("--([[:alnum:]][-_[:alnum:]]+)(=(.*))?|-([a-zA-Z]+)");

    std::basic_regex<char> option_specifier
      ("(([a-zA-Z]),)?([a-zA-Z0-9][-_a-zA-Z0-9]+)");

    String
    format_option
    (
      const HelpOptionDetails& o
    )
    {
      auto& s = o.s;
      auto& l = o.l;

      String result = "  ";

      if (s.size() > 0)
      {
        result += "-" + toLocalString(s) + ",";
      }
      else
      {
        result += "   ";
      }

      if (l.size() > 0)
      {
        result += " --" + toLocalString(l);
      }

      if (o.has_arg)
      {
        auto arg = o.arg_help.size() > 0 ? toLocalString(o.arg_help) : "arg";

        if (o.has_implicit)
        {
          result += " [=" + arg + "(=" + toLocalString(o.implicit_value) + ")]";
        }
        else
        {
          result += " " + arg;
        }
      }

      return result;
    }

    String
    format_description
    (
      const HelpOptionDetails& o,
      int start,
      int width
    )
    {
      auto desc = o.desc;

      if (o.has_default)
      {
        desc += toLocalString(" (default:" + o.default_value + ")");
      }

      String result;

      auto current = std::begin(desc);
      auto startLine = current;
      auto lastSpace = current;

      int size = 0;

      while (current != std::end(desc))
      {
        if (*current == ' ')
        {
          lastSpace = current;
        }

        if (size > width)
        {
          if (lastSpace == startLine)
          {
            stringAppend(result, startLine, current + 1);
            stringAppend(result, "\n");
            stringAppend(result, start, ' ');
            startLine = current + 1;
            lastSpace = startLine;
          }
          else
          {
            stringAppend(result, startLine, lastSpace);
            stringAppend(result, "\n");
            stringAppend(result, start, ' ');
            startLine = lastSpace + 1;
          }
          size = 0;
        }
        else
        {
          ++size;
        }

        ++current;
      }

      //append whatever is left
      stringAppend(result, startLine, current);

      return result;
    }
  }

OptionAdder
Options::add_options(std::string group)
{
  return OptionAdder(*this, std::move(group));
}

OptionAdder&
OptionAdder::operator()
(
  const std::string& opts,
  const std::string& desc,
  std::shared_ptr<const Value> value,
  std::string arg_help
)
{
  std::match_results<const char*> result;
  std::regex_match(opts.c_str(), result, option_specifier);

  if (result.empty())
  {
    throw invalid_option_format_error(opts);
  }

  const auto& s = result[2];
  const auto& l = result[3];

  m_options.add_option(m_group, s.str(), l.str(), desc, value, 
    std::move(arg_help));

  return *this;
}

void
Options::parse_option
(
  std::shared_ptr<OptionDetails> value,
  const std::string& /*name*/,
  const std::string& arg
)
{
  value->parse(arg);
}

void
Options::checked_parse_arg
(
  int argc,
  char* argv[],
  int& current,
  std::shared_ptr<OptionDetails> value,
  const std::string& name
)
{
  if (current + 1 >= argc)
  {
    if (value->value().has_implicit())
    {
      parse_option(value, name, "");
    }
    else
    {
      throw missing_argument_exception(name);
    }
  } 
  else 
  {
    if (argv[current + 1][0] == '-' && value->value().has_implicit())
    {
      parse_option(value, name, "");
    }
    else
    {
      parse_option(value, name, argv[current + 1]);
      ++current;
    }
  }
}

void
Options::add_to_option(const std::string& option, const std::string& arg)
{
  auto iter = m_options.find(option);

  if (iter == m_options.end())
  {
    throw option_not_exists_exception(option);
  }

  parse_option(iter->second, option, arg);
}

bool
Options::consume_positional(std::string a)
{
  if (m_positional.size() > 0)
  {
    add_to_option(m_positional, a);
    return true;
  }
  else
  {
    return false;
  }
}

void
Options::parse_positional(std::string option)
{
  m_positional = std::move(option);
}

void
Options::parse(int& argc, char**& argv)
{
  int current = 1;

  int nextKeep = 1;

  while (current != argc)
  {
    std::match_results<const char*> result;
    std::regex_match(argv[current], result, option_matcher);

    if (result.empty())
    {
      //not a flag

      //if true is returned here then it was consumed, otherwise it is
      //ignored
      if (consume_positional(argv[current]))
      {
      }
      else
      {
        argv[nextKeep] = argv[current];
        ++nextKeep;
      }
      //if we return from here then it was parsed successfully, so continue
    }
    else
    {
      //short or long option?
      if (result[4].length() != 0)
      {
        const std::string& s = result[4];

        for (std::size_t i = 0; i != s.size(); ++i)
        {
          std::string name(1, s[i]);
          auto iter = m_options.find(name);

          if (iter == m_options.end())
          {
            throw option_not_exists_exception(name);
          }

          auto value = iter->second;

          //if no argument then just add it
          if (!value->has_arg())
          {
            parse_option(value, name);
          }
          else
          {
            //it must be the last argument
            if (i + 1 == s.size())
            {
              checked_parse_arg(argc, argv, current, value, name);
            }
            else if (value->value().has_implicit())
            {
              parse_option(value, name, "");
            }
            else
            {
              //error
              throw option_requires_argument_exception(name);
            }
          }
        }
      }
      else if (result[1].length() != 0)
      {
        const std::string& name = result[1];

        auto iter = m_options.find(name);

        if (iter == m_options.end())
        {
          throw option_not_exists_exception(name);
        }

        auto opt = iter->second;

        //equals provided for long option?
        if (result[3].length() != 0)
        {
          //parse the option given

          //but if it doesn't take an argument, this is an error
          if (!opt->has_arg())
          {
            throw option_not_has_argument_exception(name, result[3]);
          }

          parse_option(opt, name, result[3]);
        }
        else
        {
          if (opt->has_arg())
          {
            //parse the next argument
            checked_parse_arg(argc, argv, current, opt, name);
          }
          else
          {
            //parse with empty argument
            parse_option(opt, name);
          }
        }
      }

    }

    ++current;
  }

  for (auto& opt : m_options)
  {
    auto& detail = opt.second;
    auto& value = detail->value();

    if(!detail->count() && value.has_default()){
      detail->parse_default();
    }
  }

  argc = nextKeep;
}

void
Options::add_option
(
  const std::string& group,
  const std::string& s,
  const std::string& l,
  std::string desc,
  std::shared_ptr<const Value> value,
  std::string arg_help
)
{
  auto stringDesc = toLocalString(std::move(desc));
  auto option = std::make_shared<OptionDetails>(stringDesc, value);

  if (s.size() > 0)
  {
    add_one_option(s, option);
  }

  if (l.size() > 0)
  {
    add_one_option(l, option);
  }

  //add the help details
  auto& options = m_help[group];

  options.options.emplace_back(HelpOptionDetails{s, l, stringDesc,
      value->has_arg(),
      value->has_default(), value->get_default_value(),
      value->has_implicit(), value->get_implicit_value(),
      std::move(arg_help)});
}

void
Options::add_one_option
(
  const std::string& option,
  std::shared_ptr<OptionDetails> details
)
{
  auto in = m_options.emplace(option, details);

  if (!in.second)
  {
    throw option_exists_error(option);
  }
}

String
Options::help_one_group(const std::string& g) const
{
  typedef std::vector<std::pair<String, String>> OptionHelp;

  auto group = m_help.find(g);
  if (group == m_help.end())
  {
    return "";
  }

  OptionHelp format;

  size_t longest = 0;

  String result;

  if (!g.empty())
  {
    result += toLocalString(" " + g + " options:\n\n");
  }

  for (const auto& o : group->second.options)
  {
    auto s = format_option(o);
    longest = std::max(longest, stringLength(s));
    format.push_back(std::make_pair(s, String()));
  }

  longest = std::min(longest, static_cast<size_t>(OPTION_LONGEST));

  //widest allowed description
  int allowed = 76 - longest - OPTION_DESC_GAP;

  auto fiter = format.begin();
  for (const auto& o : group->second.options)
  {
    auto d = format_description(o, longest + OPTION_DESC_GAP, allowed);

    result += fiter->first;
    if (stringLength(fiter->first) > longest)
    {
      result += "\n";
      result += toLocalString(std::string(longest + OPTION_DESC_GAP, ' '));
    }
    else
    {
      result += toLocalString(std::string(longest + OPTION_DESC_GAP - 
        stringLength(fiter->first),
        ' '));
    }
    result += d;
    result += "\n";

    ++fiter;
  }

  return result;
}

std::string
Options::help(const std::vector<std::string>& groups) const
{
  String result = "Usage:\n  " + toLocalString(m_program) + " [OPTION...]"
    + m_help_string + "\n\n";

  for (std::size_t i = 0; i < groups.size(); ++i)
  {
    result += help_one_group(groups[i]);
    if (i < groups.size() - 1)
    {
      result += "\n";
    }
  }

  return toUTF8String(result);
}

}
#endif //CXX_OPTS_HPP<|MERGE_RESOLUTION|>--- conflicted
+++ resolved
@@ -586,15 +586,11 @@
     const T&
     as() const
     {
-<<<<<<< HEAD
+#ifdef CXXOPTS_NO_RTTI
+      return static_cast<const values::standard_value<T>&>(*m_value).get();
+#else
       return dynamic_cast<const values::standard_value<T>&>(*m_value).get();
-=======
-#ifdef CXXOPTS_NO_RTTI
-      return static_cast<const values::default_value<T>&>(*m_value).get();
-#else
-      return dynamic_cast<const values::default_value<T>&>(*m_value).get();
 #endif
->>>>>>> 1bf66a40
     }
 
     private:
