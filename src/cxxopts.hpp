/*

Copyright (c) 2014 Jarryd Beck

Permission is hereby granted, free of charge, to any person obtaining a copy
of this software and associated documentation files (the "Software"), to deal
in the Software without restriction, including without limitation the rights
to use, copy, modify, merge, publish, distribute, sublicense, and/or sell
copies of the Software, and to permit persons to whom the Software is
furnished to do so, subject to the following conditions:

The above copyright notice and this permission notice shall be included in
all copies or substantial portions of the Software.

THE SOFTWARE IS PROVIDED "AS IS", WITHOUT WARRANTY OF ANY KIND, EXPRESS OR
IMPLIED, INCLUDING BUT NOT LIMITED TO THE WARRANTIES OF MERCHANTABILITY,
FITNESS FOR A PARTICULAR PURPOSE AND NONINFRINGEMENT. IN NO EVENT SHALL THE
AUTHORS OR COPYRIGHT HOLDERS BE LIABLE FOR ANY CLAIM, DAMAGES OR OTHER
LIABILITY, WHETHER IN AN ACTION OF CONTRACT, TORT OR OTHERWISE, ARISING FROM,
OUT OF OR IN CONNECTION WITH THE SOFTWARE OR THE USE OR OTHER DEALINGS IN
THE SOFTWARE.

*/

#ifndef CXX_OPTS_HPP
#define CXX_OPTS_HPP

#include <exception>
#include <iostream>
#include <map>
#include <memory>
#include <regex>
#include <sstream>
#include <string>
#include <vector>

#ifdef CXXOPTS_USE_UNICODE
#include <unicode/unistr.h>

namespace cxxopts
{
  typedef icu::UnicodeString String;

  inline
  String
  toLocalString(std::string s)
  {
    return icu::UnicodeString::fromUTF8(s);
  }

  class UnicodeStringIterator : public 
    std::iterator<std::forward_iterator_tag, int32_t>
  {
    public:

    UnicodeStringIterator(const icu::UnicodeString* s, int32_t pos)
    : s(s)
    , i(pos)
    {
    }

    value_type
    operator*() const
    {
      return s->char32At(i);
    }

    bool
    operator==(const UnicodeStringIterator& rhs) const
    {
      return s == rhs.s && i == rhs.i;
    }

    bool
    operator!=(const UnicodeStringIterator& rhs) const
    {
      return !(*this == rhs);
    }

    UnicodeStringIterator&
    operator++()
    {
      ++i;
      return *this;
    }

    UnicodeStringIterator
    operator+(int32_t v)
    {
      return UnicodeStringIterator(s, i + v);
    }

    private:
    const icu::UnicodeString* s;
    int32_t i;
  };

  inline
  String&
  stringAppend(String&s, String a)
  {
    return s.append(std::move(a));
  }

  inline
  String&
  stringAppend(String& s, int n, UChar32 c)
  {
    for (int i = 0; i != n; ++i)
    {
      s.append(c);
    }

    return s;
  }

  template <typename Iterator>
  String&
  stringAppend(String& s, Iterator begin, Iterator end)
  {
    while (begin != end)
    {
      s.append(*begin);
      ++begin;
    }

    return s;
  }

  inline
  size_t
  stringLength(const String& s)
  {
    return s.length();
  }

  inline
  std::string
  toUTF8String(const String& s)
  {
    std::string result;
    s.toUTF8String(result);

    return result;
  }
}

namespace std
{
  cxxopts::UnicodeStringIterator
  begin(const icu::UnicodeString& s)
  {
    return cxxopts::UnicodeStringIterator(&s, 0);
  }

  cxxopts::UnicodeStringIterator
  end(const icu::UnicodeString& s)
  {
    return cxxopts::UnicodeStringIterator(&s, s.length());
  }
}

#else

namespace cxxopts
{
  typedef std::string String;

  template <typename T>
  T
  toLocalString(T&& t)
  {
    return t;
  }

  inline
  size_t
  stringLength(const String& s)
  {
    return s.length();
  }

  inline
  String&
  stringAppend(String&s, String a)
  {
    return s.append(std::move(a));
  }

  inline
  String&
  stringAppend(String& s, int n, char c)
  {
    return s.append(n, c);
  }

  template <typename Iterator>
  String&
  stringAppend(String& s, Iterator begin, Iterator end)
  {
    return s.append(begin, end);
  }

  template <typename T>
  std::string
  toUTF8String(T&& t)
  {
    return std::forward<T>(t);
  }

}

#endif

namespace cxxopts
{
  class Value : public std::enable_shared_from_this<Value>
  {
    public:

    virtual void
    parse(const std::string& text) const = 0;

    virtual void
    parse() const = 0;

    virtual bool
    has_arg() const = 0;

    virtual bool
    has_default() const = 0;

    virtual bool
    has_implicit() const = 0;

    virtual std::string 
    get_default_value() const = 0;

    virtual std::shared_ptr<Value>
    default_value(const std::string& value) = 0;

    virtual std::shared_ptr<Value>
    implicit_value(const std::string& value) = 0;
  };

  class OptionException : public std::exception
  {
    public:
    OptionException(const std::string& message)
    : m_message(message)
    {
    }

    virtual const char*
    what() const noexcept
    {
      return m_message.c_str();
    }

    private:
    std::string m_message;
  };

  class OptionSpecException : public OptionException
  {
    public:

    OptionSpecException(const std::string& message)
    : OptionException(message)
    {
    }
  };

  class OptionParseException : public OptionException
  {
    public:
    OptionParseException(const std::string& message)
    : OptionException(message)
    {
    }
  };

  class option_exists_error : public OptionSpecException
  {
    public:
    option_exists_error(const std::string& option)
    : OptionSpecException(u8"Option ‘" + option + u8"’ already exists")
    {
    }
  };

  class invalid_option_format_error : public OptionSpecException
  {
    public:
    invalid_option_format_error(const std::string& format)
    : OptionSpecException(u8"Invalid option format ‘" + format + u8"’")
    {
    }
  };

  class option_not_exists_exception : public OptionParseException
  {
    public:
    option_not_exists_exception(const std::string& option)
    : OptionParseException(u8"Option ‘" + option + u8"’ does not exist")
    {
    }
  };

  class missing_argument_exception : public OptionParseException
  {
    public:
    missing_argument_exception(const std::string& option)
    : OptionParseException(u8"Option ‘" + option + u8"’ is missing an argument")
    {
    }
  };

  class option_requires_argument_exception : public OptionParseException
  {
    public:
    option_requires_argument_exception(const std::string& option)
    : OptionParseException(u8"Option ‘" + option + u8"’ requires an argument")
    {
    }
  };

  class option_not_has_argument_exception : public OptionParseException
  {
    public:
    option_not_has_argument_exception
    (
      const std::string& option,
      const std::string& arg
    )
    : OptionParseException(
        u8"Option ‘" + option + u8"’ does not take an argument, but argument‘"
        + arg + "’ given")
    {
    }
  };

  class option_not_present_exception : public OptionParseException
  {
    public:
    option_not_present_exception(const std::string& option)
    : OptionParseException(u8"Option ‘" + option + u8"’ not present")
    {
    }
  };

  class argument_incorrect_type : public OptionParseException
  {
    public:
    argument_incorrect_type
    (
      const std::string& arg
    )
    : OptionParseException(
      u8"Argument ‘" + arg + u8"’ failed to parse"
    )
    {
    }
  };

  namespace values
  {
    template <typename T>
    void
    parse_value(const std::string& text, T& value)
    {
      std::istringstream is(text);
      if (!(is >> value))
      {
        std::cerr << "cannot parse empty value" << std::endl;
        throw argument_incorrect_type(text);
      }

      if (!is.eof())
      {
        throw argument_incorrect_type(text);
      }
    }

    template <typename T>
    void
    parse_value(const std::string& text, std::vector<T>& value)
    {
      T v;
      parse_value(text, v);
      value.push_back(v);
    }

    inline
    void
    parse_value(const std::string& text, bool& value)
    {
      //TODO recognise on, off, yes, no, enable, disable
      //so that we can write --long=yes explicitly
      value = true;
    }

    template <typename T>
    struct value_has_arg
    {
      static constexpr bool value = true;
    };

    template <>
    struct value_has_arg<bool>
    {
      static constexpr bool value = false;
    };

    template <typename T>
    class standard_value : public Value
    {
      public:
      standard_value()
      : m_result(std::make_shared<T>())
      , m_store(m_result.get())
      , m_default(false), m_default_value("")
      , m_implicit(false), m_implicit_value("")
      {
      }

      standard_value(T* t)
      : m_store(t)
      , m_default(false), m_default_value("")
      , m_implicit(false), m_implicit_value("")
      {
      }

      void
      parse(const std::string& text) const
      {
        if (m_implicit && text.empty())
        {
          parse_value(m_implicit_value, *m_store);
        }
        else 
        {
          parse_value(text, *m_store);
        }
      }

      void
      parse() const
      {
        parse_value(m_default_value, *m_store);
      }

      bool
      has_arg() const
      {
        return value_has_arg<T>::value;
      }

      bool
      has_default() const
      {
        return m_default;
      }

      bool
      has_implicit() const
      {
        return m_implicit;
      }

      virtual std::shared_ptr<Value>
      default_value(const std::string& value){
        m_default = true; 
        m_default_value = value;
        return shared_from_this();
      }

      virtual std::shared_ptr<Value>
      implicit_value(const std::string& value){
        m_implicit = true; 
        m_implicit_value = value;
        return shared_from_this();
      }

      std::string
      get_default_value() const
      {
        return m_default_value;
      }

      const T&
      get() const
      {
        if (m_store == nullptr)
        {
          return *m_result;
        }
        else
        {
          return *m_store;
        }
      }

      protected:
      std::shared_ptr<T> m_result;
      T* m_store;
      bool m_default;
      std::string m_default_value;
      bool m_implicit;
      std::string m_implicit_value;
    };
  }

  template <typename T>
  std::shared_ptr<Value>
  value()
  {
    return std::make_shared<values::standard_value<T>>();
  }

  template <typename T>
  std::shared_ptr<Value>
  value(T& t)
  {
    return std::make_shared<values::standard_value<T>>(&t);
  }

  class OptionAdder;

  class OptionDetails
  {
    public:
    OptionDetails
    (
      const String& description,
      std::shared_ptr<const Value> value
    )
    : m_desc(description)
    , m_value(value)
    , m_count(0)
    {
    }

    const String&
    description() const
    {
      return m_desc;
    }

    bool
    has_arg() const
    {
      return m_value->has_arg();
    }

    void
    parse(const std::string& text)
    {
      m_value->parse(text);
      ++m_count;
    }

    void
    parse_default()
    {
      m_value->parse();
      ++m_count;
    }

    int
    count() const
    {
      return m_count;
    }

    const Value& value() const {
        return *m_value;
    }

    template <typename T>
    const T&
    as() const
    {
      return dynamic_cast<const values::standard_value<T>&>(*m_value).get();
    }

    private:
    String m_desc;
    std::shared_ptr<const Value> m_value;
    int m_count;
  };

  struct HelpOptionDetails
  {
    std::string s;
    std::string l;
    String desc;
    bool has_arg;
    bool has_default;
    std::string default_value;
  };

  struct HelpGroupDetails
  {
    std::string name;
    std::string description;
    std::vector<HelpOptionDetails> options;
  };

  class Options
  {
    public:

    Options(std::string program, std::string help_string = "")
    : m_program(std::move(program))
    , m_help_string(toLocalString(std::move(help_string)))
    {
    }

    inline
    void
    parse(int& argc, char**& argv);

    inline
    OptionAdder
    add_options(std::string group = "");

    inline
    void
    add_option
    (
      const std::string& group,
      const std::string& s,
      const std::string& l,
      std::string desc,
      std::shared_ptr<const Value> value
    );

    int
    count(const std::string& o) const
    {
      auto iter = m_options.find(o);
      if (iter == m_options.end())
      {
        return 0;
      }

      return iter->second->count();
    }

    const OptionDetails&
    operator[](const std::string& option) const
    {
      auto iter = m_options.find(option);

      if (iter == m_options.end())
      {
        throw option_not_present_exception(option);
      }

      return *iter->second;
    }

    //parse positional arguments into the given option
    inline
    void
    parse_positional(std::string option);

    inline
    std::string
    help(const std::vector<std::string>& groups = {""}) const;

    private:

    inline
    void
    add_one_option
    (
      const std::string& option,
      std::shared_ptr<OptionDetails> details
    );

    inline
    bool
    consume_positional(std::string a);

    inline
    void
    add_to_option(const std::string& option, const std::string& arg);

    inline
    void
    parse_option
    (
      std::shared_ptr<OptionDetails> value,
      const std::string& name,
      const std::string& arg = ""
    );

    inline
    void
    checked_parse_arg
    (
      int argc,
      char* argv[],
      int& current,
      std::shared_ptr<OptionDetails> value,
      const std::string& name
    );

    inline
    String
    help_one_group(const std::string& group) const;

    std::string m_program;
    String m_help_string;

    std::map<std::string, std::shared_ptr<OptionDetails>> m_options;
    std::string m_positional;

    //mapping from groups to help options
    std::map<std::string, HelpGroupDetails> m_help;
  };

  class OptionAdder
  {
    public:

    OptionAdder(Options& options, std::string group)
    : m_options(options), m_group(std::move(group))
    {
    }

    inline
    OptionAdder&
    operator()
    (
      const std::string& opts,
      const std::string& desc,
      std::shared_ptr<const Value> value
        = ::cxxopts::value<bool>()
    );

    private:
    Options& m_options;
    std::string m_group;
  };

}

namespace cxxopts
{

  namespace
  {

    constexpr int OPTION_LONGEST = 30;
    constexpr int OPTION_DESC_GAP = 2;

    std::basic_regex<char> option_matcher
      ("--([[:alnum:]][-_[:alnum:]]+)(=(.*))?|-([a-zA-Z]+)");

    std::basic_regex<char> option_specifier
      ("(([a-zA-Z]),)?([a-zA-Z0-9][-_a-zA-Z0-9]+)");

    String
    format_option
    (
      const HelpOptionDetails& o
    )
    {
<<<<<<< HEAD
      auto& s = o.s;
      auto& l = o.l;

      std::string result = "  ";
=======
      String result = "  ";
>>>>>>> 8d7c4ea4

      if (s.size() > 0)
      {
        result += "-" + toLocalString(s) + ",";
      }
      else
      {
        result += "   ";
      }

      if (l.size() > 0)
      {
        result += " --" + toLocalString(l);
      }

      if (o.has_arg)
      {
        result += " arg";

        if (o.has_default)
        {
          result += " [" + o.default_value + "]";
        }
      }

      return result;
    }

    String
    format_description
    (
      const String& text,
      int start,
      int width
    )
    {
      String result;

      auto current = std::begin(text);
      auto startLine = current;
      auto lastSpace = current;

      int size = 0;

      while (current != std::end(text))
      {
        if (*current == ' ')
        {
          lastSpace = current;
        }

        if (size > width)
        {
          if (lastSpace == startLine)
          {
            stringAppend(result, startLine, current + 1);
            stringAppend(result, "\n");
            stringAppend(result, start, ' ');
            startLine = current + 1;
            lastSpace = startLine;
          }
          else
          {
            stringAppend(result, startLine, lastSpace);
            stringAppend(result, "\n");
            stringAppend(result, start, ' ');
            startLine = lastSpace + 1;
          }
          size = 0;
        }
        else
        {
          ++size;
        }

        ++current;
      }

      //append whatever is left
      stringAppend(result, startLine, current);

      return result;
    }
  }

OptionAdder
Options::add_options(std::string group)
{
  return OptionAdder(*this, std::move(group));
}

OptionAdder&
OptionAdder::operator()
(
  const std::string& opts,
  const std::string& desc,
  std::shared_ptr<const Value> value
)
{
  std::match_results<const char*> result;
  std::regex_match(opts.c_str(), result, option_specifier);

  if (result.empty())
  {
    throw invalid_option_format_error(opts);
  }

  const auto& s = result[2];
  const auto& l = result[3];

  m_options.add_option(m_group, s.str(), l.str(), desc, value);

  return *this;
}

void
Options::parse_option
(
  std::shared_ptr<OptionDetails> value,
  const std::string& name,
  const std::string& arg
)
{
  value->parse(arg);
}

void
Options::checked_parse_arg
(
  int argc,
  char* argv[],
  int& current,
  std::shared_ptr<OptionDetails> value,
  const std::string& name
)
{
  if (current + 1 >= argc)
  {
    if (value->value().has_implicit())
    {
      parse_option(value, name, "");
    }
    else
    {
      throw missing_argument_exception(name);
    }
  } 
  else 
  {
    if (argv[current + 1][0] == '-' && value->value().has_implicit())
    {
      parse_option(value, name, "");
    }
    else
    {
      parse_option(value, name, argv[current + 1]);
      ++current;
    }
  }
}

void
Options::add_to_option(const std::string& option, const std::string& arg)
{
  auto iter = m_options.find(option);

  if (iter == m_options.end())
  {
    throw option_not_exists_exception(option);
  }

  parse_option(iter->second, option, arg);
}

bool
Options::consume_positional(std::string a)
{
  if (m_positional.size() > 0)
  {
    add_to_option(m_positional, a);
    return true;
  }
  else
  {
    return false;
  }
}

void
Options::parse_positional(std::string option)
{
  m_positional = std::move(option);
}

void
Options::parse(int& argc, char**& argv)
{
  int current = 1;

  int nextKeep = 1;

  while (current != argc)
  {
    std::match_results<const char*> result;
    std::regex_match(argv[current], result, option_matcher);

    if (result.empty())
    {
      //not a flag

      //if true is returned here then it was consumed, otherwise it is
      //ignored
      if (consume_positional(argv[current]))
      {
      }
      else
      {
        argv[nextKeep] = argv[current];
        ++nextKeep;
      }
      //if we return from here then it was parsed successfully, so continue
    }
    else
    {
      //short or long option?
      if (result[4].length() != 0)
      {
        const std::string& s = result[4];

        for (int i = 0; i != s.size(); ++i)
        {
          std::string name(1, s[i]);
          auto iter = m_options.find(name);

          if (iter == m_options.end())
          {
            throw option_not_exists_exception(name);
          }

          auto value = iter->second;

          //if no argument then just add it
          if (!value->has_arg())
          {
            parse_option(value, name);
          }
          else
          {
            //it must be the last argument
            if (i + 1 == s.size())
            {
              checked_parse_arg(argc, argv, current, value, name);
            }
            else
            {
              //error
              throw option_requires_argument_exception(name);
            }
          }
        }
      }
      else if (result[1].length() != 0)
      {
        const std::string& name = result[1];

        auto iter = m_options.find(name);

        if (iter == m_options.end())
        {
          throw option_not_exists_exception(name);
        }

        auto opt = iter->second;

        //equals provided for long option?
        if (result[3].length() != 0)
        {
          //parse the option given

          //but if it doesn't take an argument, this is an error
          if (!opt->has_arg())
          {
            throw option_not_has_argument_exception(name, result[3]);
          }

          parse_option(opt, name, result[3]);
        }
        else
        {
          if (opt->has_arg())
          {
            //parse the next argument
            checked_parse_arg(argc, argv, current, opt, name);
          }
          else
          {
            //parse with empty argument
            parse_option(opt, name);
          }
        }
      }

    }

    ++current;
  }

  for (auto& opt : m_options)
  {
    auto& detail = opt.second;
    auto& value = detail->value();

    if(!detail->count() && value.has_default()){
      detail->parse_default();
    }
  }

  argc = nextKeep;
}

void
Options::add_option
(
  const std::string& group,
  const std::string& s,
  const std::string& l,
  std::string desc,
  std::shared_ptr<const Value> value
)
{
  auto stringDesc = toLocalString(std::move(desc));
  auto option = std::make_shared<OptionDetails>(stringDesc, value);

  if (s.size() > 0)
  {
    add_one_option(s, option);
  }

  if (l.size() > 0)
  {
    add_one_option(l, option);
  }

  //add the help details
  auto& options = m_help[group];
<<<<<<< HEAD
  options.options.emplace_back(HelpOptionDetails{s, l, desc, 
      value->has_arg(), value->has_default(), value->get_default_value()});
=======
  options.options.
    emplace_back(HelpOptionDetails{s, l, stringDesc, value->has_arg()});
>>>>>>> 8d7c4ea4
}

void
Options::add_one_option
(
  const std::string& option,
  std::shared_ptr<OptionDetails> details
)
{
  auto in = m_options.emplace(option, details);

  if (!in.second)
  {
    throw option_exists_error(option);
  }
}

String
Options::help_one_group(const std::string& g) const
{
  typedef std::vector<std::pair<String, String>> OptionHelp;

  auto group = m_help.find(g);
  if (group == m_help.end())
  {
    return "";
  }

  OptionHelp format;

  size_t longest = 0;

  String result;

  if (!g.empty())
  {
    result += toLocalString(" " + g + " options:\n\n");
  }

  for (const auto& o : group->second.options)
  {
<<<<<<< HEAD
    auto s = format_option(o);
    longest = std::max(longest, s.size());
    format.push_back(std::make_pair(s, std::string()));
=======
    auto s = format_option(o.s, o.l, o.has_arg);
    longest = std::max(longest, stringLength(s));
    format.push_back(std::make_pair(s, String()));
>>>>>>> 8d7c4ea4
  }

  longest = std::min(longest, static_cast<size_t>(OPTION_LONGEST));

  //widest allowed description
  int allowed = 76 - longest - OPTION_DESC_GAP;

  auto fiter = format.begin();
  for (const auto& o : group->second.options)
  {
    auto d = format_description(o.desc, longest + OPTION_DESC_GAP, allowed);

    result += fiter->first;
    if (stringLength(fiter->first) > longest)
    {
      result += "\n";
      result += toLocalString(std::string(longest + OPTION_DESC_GAP, ' '));
    }
    else
    {
      result += toLocalString(std::string(longest + OPTION_DESC_GAP - 
        stringLength(fiter->first),
        ' '));
    }
    result += d;
    result += "\n";

    ++fiter;
  }

  return result;
}

std::string
Options::help(const std::vector<std::string>& groups) const
{
  String result = "Usage:\n  " + toLocalString(m_program) + " [OPTION...]"
    + m_help_string + "\n\n";

  for (std::size_t i = 0; i < groups.size(); ++i)
  {
    result += help_one_group(groups[i]);
    if (i < groups.size() - 1)
    {
      result += "\n";
    }
  }

  return toUTF8String(result);
}

}
#endif //CXX_OPTS_HPP<|MERGE_RESOLUTION|>--- conflicted
+++ resolved
@@ -769,14 +769,10 @@
       const HelpOptionDetails& o
     )
     {
-<<<<<<< HEAD
       auto& s = o.s;
       auto& l = o.l;
 
-      std::string result = "  ";
-=======
       String result = "  ";
->>>>>>> 8d7c4ea4
 
       if (s.size() > 0)
       {
@@ -1122,13 +1118,9 @@
 
   //add the help details
   auto& options = m_help[group];
-<<<<<<< HEAD
-  options.options.emplace_back(HelpOptionDetails{s, l, desc, 
+  
+  options.options.emplace_back(HelpOptionDetails{s, l, stringDesc, 
       value->has_arg(), value->has_default(), value->get_default_value()});
-=======
-  options.options.
-    emplace_back(HelpOptionDetails{s, l, stringDesc, value->has_arg()});
->>>>>>> 8d7c4ea4
 }
 
 void
@@ -1170,15 +1162,10 @@
 
   for (const auto& o : group->second.options)
   {
-<<<<<<< HEAD
     auto s = format_option(o);
     longest = std::max(longest, s.size());
-    format.push_back(std::make_pair(s, std::string()));
-=======
-    auto s = format_option(o.s, o.l, o.has_arg);
     longest = std::max(longest, stringLength(s));
     format.push_back(std::make_pair(s, String()));
->>>>>>> 8d7c4ea4
   }
 
   longest = std::min(longest, static_cast<size_t>(OPTION_LONGEST));
